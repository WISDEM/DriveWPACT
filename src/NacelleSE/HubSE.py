--- conflicted
+++ resolved
@@ -25,9 +25,9 @@
     blade_number = Int(3, iotype='in', desc='number of turbine blades')
 
     # outputs
-    mass = Float(0.0, iotype='out', units='kg', desc='overall component mass')
-    cm = Array(iotype='out', desc='center of mass of the hub relative to tower to in yaw-aligned c.s.')
-    I = Array(iotype='out', desc='mass moments of Inertia of hub [Ixx, Iyy, Izz, Ixy, Ixz, Iyz] around its center of mass in yaw-aligned c.s.')
+    hub_system_mass = Float(0.0, iotype='out', units='kg', desc='overall component mass')
+    hub_system_cm = Array(iotype='out', desc='center of mass of the hub relative to tower to in yaw-aligned c.s.')
+    hub_system_I = Array(iotype='out', desc='mass moments of Inertia of hub [Ixx, Iyy, Izz, Ixy, Ixz, Iyz] around its center of mass in yaw-aligned c.s.')
 
     hub_mass = Float(0.0, iotype='out', units='kg')
     pitch_system_mass = Float(0.0, iotype='out', units='kg')
@@ -77,23 +77,13 @@
         self.connect('spinner.cm', 'hubSystem.spinner_cm')
         self.connect('spinner.I', 'hubSystem.spinner_I')
 
-<<<<<<< HEAD
-        # create passthroughs
-        self.create_passthrough('hubSystem.hub_system_mass')
-        self.create_passthrough('hubSystem.hub_system_cm')
-        self.create_passthrough('hubSystem.hub_system_I')
-        self.connect('hubSystem.hub_mass','hub_mass')
-        self.connect('hubSystem.pitch_system_mass','pitch_system_mass')
-        self.connect('hubSystem.spinner_mass','spinner_mass')
-=======
         # connect outputs
-        self.connect('hubSystem.mass', 'mass')
-        self.connect('hubSystem.cm', 'cm')
-        self.connect('hubSystem.I', 'I')
+        self.connect('hubSystem.mass', 'hub_system_mass')
+        self.connect('hubSystem.cm', 'hub_system_cm')
+        self.connect('hubSystem.I', 'hub_system_I')
         self.connect('hub.mass', 'hub_mass')
         self.connect('pitchSystem.mass', 'pitch_system_mass')
         self.connect('spinner.mass', 'spinner_mass')
->>>>>>> feefd21a
 
 #-------------------------------------------------------------------------------
 
@@ -134,20 +124,13 @@
         self.connect('spinner.cm', 'hubSystem.spinner_cm')
         self.connect('spinner.I', 'hubSystem.spinner_I')
 
-<<<<<<< HEAD
-        # create passthroughs
-        self.create_passthrough('hubSystem.hub_system_mass')
-        self.create_passthrough('hubSystem.hub_system_cm')
-        self.create_passthrough('hubSystem.hub_system_I')
-=======
         # connect outputs
-        self.connect('hubSystem.mass', 'mass')
-        self.connect('hubSystem.cm', 'cm')
-        self.connect('hubSystem.I', 'I')
+        self.connect('hubSystem.mass', 'hub_system_mass')
+        self.connect('hubSystem.cm', 'hub_system_cm')
+        self.connect('hubSystem.I', 'hub_system_I')
         self.connect('hub.mass', 'hub_mass')
         self.connect('pitchSystem.mass', 'pitch_system_mass')
         self.connect('spinner.mass', 'spinner_mass')
->>>>>>> feefd21a
 
 
 #-------------------------------------------------------------------------------
