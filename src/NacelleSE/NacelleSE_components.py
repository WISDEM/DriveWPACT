--- conflicted
+++ resolved
@@ -1407,15 +1407,9 @@
     bedplate_I = Array(np.array([0.0,0.0,0.0]),iotype = 'in', units='kg', desc='component I')
 
     # returns
-<<<<<<< HEAD
     nacelle_mass = Float(0.0, iotype='out', units='kg', desc='overall component mass')
-    nacelle_cm = Array(np.array([0.0, 0.0, 0.0]), iotype='out', desc='center of mass of the component in [x,y,z] for an arbitrary coordinate system')
-    nacelle_I = Array(np.array([0.0, 0.0, 0.0]), iotype='out', desc=' moments of Inertia for the component [Ixx, Iyy, Izz] around its center of mass')
-=======
-    mass = Float(0.0, iotype='out', units='kg', desc='overall component mass')
-    cm = Array(np.array([0.0, 0.0, 0.0]), iotype='out', units='m', desc='center of mass of the component in [x,y,z] for an arbitrary coordinate system')
-    I = Array(np.array([0.0, 0.0, 0.0]), iotype='out', units='kg*m**2', desc='moments of Inertia for the component [Ixx, Iyy, Izz] around its center of mass')
->>>>>>> feefd21a
+    nacelle_cm = Array(np.array([0.0, 0.0, 0.0]), units='m', iotype='out', desc='center of mass of the component in [x,y,z] for an arbitrary coordinate system')
+    nacelle_I = Array(np.array([0.0, 0.0, 0.0]), units='kg*m**2', iotype='out', desc=' moments of Inertia for the component [Ixx, Iyy, Izz] around its center of mass')
 
     def __init__(self):
         ''' Initialize above yaw mass adder component
